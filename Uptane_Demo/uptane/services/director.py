--- conflicted
+++ resolved
@@ -171,10 +171,6 @@
 
 
   # 验证ECU的清单
-<<<<<<< HEAD
-  # 
-=======
->>>>>>> e58f0fcc
   def validate_ecu_manifest(self, ecu_serial, signed_ecu_manifest):
     """
     Arguments:
